import sys, time
import theano, theano.sandbox.conv
from theano.compile.sandbox.sharedvalue import shared
from theano.compile.sandbox.pfunc import pfunc
from theano import tensor
import theano.tensor.nnet

import numpy

import theano_cuda_ndarray as tcn

import logging
logging.getLogger('theano.gradient').setLevel(logging.INFO)


def get_mode():
    if theano.compile.default_mode == 'CLINKER_MODE':
        return theano.compile.mode.Mode(optimizer='fast_run', linker='c')
    return None if theano.compile.default_mode != "PROFILE_MODE" else theano.compile.ProfileMode()

def print_mode(mode):
    if mode != None and isinstance(mode,(theano.compile.ProfileMode,)):
        mode.print_summary()

def run_nnet(use_gpu, n_batch=60, n_in=1024, n_hid=2048, n_out=10, n_iter=100):

    if use_gpu:
        w = tcn.shared_constructor(0.01*(numpy.random.rand(n_in,n_hid)-0.5), 'w')
        b = tcn.shared_constructor(numpy.zeros(n_hid), 'b')
        v = tcn.shared_constructor(numpy.zeros((n_hid, n_out)), 'c')
        c = tcn.shared_constructor(numpy.zeros(n_out), 'c')
    else:
        w = shared(numpy.asarray(0.01*(numpy.random.rand(n_in,n_hid)-0.5), dtype='float32'), 'w')
        b = shared(numpy.asarray(numpy.zeros(n_hid), dtype='float32'), 'b')
        v = shared(numpy.asarray(numpy.zeros((n_hid, n_out)), dtype='float32'), 'c')
        c = shared(numpy.asarray(numpy.zeros(n_out), dtype='float32'), 'c')

    x = tensor.fmatrix('x')
    y = tensor.fmatrix('y')
    lr = tensor.fscalar('lr')

    hid = tensor.tanh(tensor.dot(x, w)+b)
    out = tensor.tanh(tensor.dot(hid, v)+c)
    loss = tensor.sum(0.5 * (out-y)**2 * lr)
    print 'loss type', loss.type

    params = [w, b, v, c]
    gparams = tensor.grad(loss, params)

    mode = get_mode()

    print 'building pfunc ...'
    train = pfunc([x,y,lr], [loss], mode=mode, updates=[(p, p-g) for p,g in zip(params, gparams)])

    for i, n in enumerate(train.maker.env.toposort()):
        print i, n

    xval = numpy.asarray(numpy.random.rand(n_batch, n_in), dtype='float32')
    yval = numpy.asarray(numpy.random.rand(n_batch, n_out), dtype='float32')
    lr = numpy.asarray(0.01, dtype='float32')

    t0 = time.time()
    for i in xrange(n_iter):
        rval = train(xval, yval, lr)
    print 'LOOP TIME', time.time() - t0
        
    print_mode(mode)
    return rval
    
def test_run_nnet():
    numpy.random.seed(23456)
    rval_cpu = run_nnet(False)
    numpy.random.seed(23456)
    rval_gpu = run_nnet(True)
    assert numpy.allclose(rval_cpu, rval_gpu,rtol=1e-4,atol=1e-6)

def test_run_nnet_med():
    numpy.random.seed(23456)
    rval_cpu = run_nnet(False, 10, 128, 50, 4, n_iter=10000)

def test_run_nnet_small():
    numpy.random.seed(23456)
    rval_cpu = run_nnet(False, 10, 10, 4, 4, n_iter=100000)

def run_conv_nnet1(shared_fn):
    n_batch = 16
    n_kern = 20
    shape_img = (n_batch, 1, 32, 32)
    shape_kern = (n_kern, 1, 5, 5)

    logical_hid_shape = tcn.blas.GpuConv.logical_output_shape_2d(shape_img[2:],shape_kern[2:], 'valid')
    n_hid = n_kern * logical_hid_shape[0] * logical_hid_shape[1]
    n_out = 10

    w = shared_fn(numpy.asarray(0.01*(numpy.random.rand(*shape_kern)-0.5), dtype='float32'), 'w')
    b = shared_fn(numpy.asarray(numpy.zeros((n_kern,1,1)), dtype='float32'), 'b')
    v = shared_fn(numpy.asarray(numpy.zeros((n_hid, n_out)), dtype='float32'), 'c')
    c = shared_fn(numpy.asarray(numpy.zeros(n_out), dtype='float32'), 'c')

    x = tensor.Tensor(dtype='float32', broadcastable=(0,0,0,0))('x')
    y = tensor.fmatrix('y')
    lr = tensor.fscalar('lr')

    conv_op = theano.sandbox.conv.ConvOp(shape_img[2:], shape_kern[2:], n_kern, n_batch, 1, 1)

    hid = tensor.tanh(conv_op(x, w)+b)
    hid_flat = hid.reshape((n_batch, n_hid))
    out = tensor.tanh(tensor.dot(hid_flat, v)+c)
    loss = tensor.sum(0.5 * (out-y)**2 * lr)
    print 'loss type', loss.type

    params = [w, b, v, c]
    gparams = tensor.grad(loss, params)

    mode = get_mode()

    print 'building pfunc ...'
    train = pfunc([x,y,lr], [loss], mode=mode, updates=[(p, p-g) for p,g in zip(params, gparams)])

#    for i, n in enumerate(train.maker.env.toposort()):
#        print i, n

    xval = numpy.asarray(numpy.random.rand(*shape_img), dtype='float32')
    yval = numpy.asarray(numpy.random.rand(n_batch, n_out), dtype='float32')
    lr = numpy.asarray(0.01, dtype='float32')

    for i in xrange(10):
        rval = train(xval, yval, lr)
    print 'training done'
    print_mode(mode)
    return rval

def test_conv_nnet1():
    numpy.random.seed(23456)
    rval_cpu = run_conv_nnet1(shared)
    numpy.random.seed(23456)
    rval_gpu = run_conv_nnet1(tcn.shared_constructor)
    assert numpy.allclose(rval_cpu, rval_gpu,rtol=1e-4,atol=1e-6)

def run_conv_nnet2(shared_fn): # pretend we are training LeNet for MNIST

    #cumulativ rounding error affect this comparaison of result. So we lower the tolerance.
    #TODO: why the last two example see the error lower? We are converging?
    #n_train=10, n_batch=3, n_kern=1, n_kern1=1, error see of 1e-9
    #n_train=10, n_batch=3, n_kern=10, n_kern1=1, error see of -1.27777e-06
    #n_train=10, n_batch=3, n_kern=10, n_kern1=10, error see of -6.91377e-05
    #n_train=10, n_batch=30, n_kern=10, n_kern1=10, error see of -0.00185963
    #n_train=10, n_batch=60, n_kern=10, n_kern1=10, error see of -5.26905e-05
    #n_train=30, n_batch=60, n_kern=10, n_kern1=10, error see of -3.8147e-06


    #n_train=30, n_batch=60, n_kern=20, n_kern1=10, error see of 6.82771e-05
    #n_train=30, n_batch=60, n_kern=20, n_kern1=30, error see of 0.000231534

    n_batch = 60
    shape_img = (n_batch, 1, 32, 32)

    n_kern = 20
    shape_kern = (n_kern, 1, 5, 5)

    n_kern1 = 10
    shape_kern1 = (n_kern1, n_kern, 5, 5)

    n_train=30

    logical_hid_shape = tcn.blas.GpuConv.logical_output_shape_2d(tuple(shape_img[2:]),tuple(shape_kern[2:]), 'valid')
    logical_hid_shape1 = tcn.blas.GpuConv.logical_output_shape_2d((logical_hid_shape[0]/2, logical_hid_shape[1]/2), tuple(shape_kern1[2:]), 'valid')
    n_hid = n_kern1 * logical_hid_shape1[0] * logical_hid_shape1[1]
    n_out = 10

    w0 = shared_fn(numpy.asarray(0.01*(numpy.random.rand(*shape_kern)-0.5), dtype='float32'), 'w0')
    b0 = shared_fn(numpy.asarray(numpy.zeros((n_kern,1,1)), dtype='float32'), 'b0')
    w1 = shared_fn(numpy.asarray(0.01*(numpy.random.rand(*shape_kern1)-0.5), dtype='float32'), 'w1')
    b1 = shared_fn(numpy.asarray(numpy.zeros((n_kern1,1,1)), dtype='float32'), 'b1')
    v = shared_fn(numpy.asarray(numpy.zeros((n_hid, n_out)), dtype='float32'), 'c')
    c = shared_fn(numpy.asarray(numpy.zeros(n_out), dtype='float32'), 'c')

    x = tensor.Tensor(dtype='float32', broadcastable=(0,0,0,0))('x')
    y = tensor.fmatrix('y')
    lr = tensor.fscalar('lr')

    conv_op = theano.sandbox.conv.ConvOp(shape_img[2:], shape_kern[2:], n_kern, n_batch, 1, 1)
    conv_op1 = theano.sandbox.conv.ConvOp((n_kern,logical_hid_shape[0]/2, logical_hid_shape[1]/2), shape_kern1[2:], n_kern1, n_batch, 1, 1)
    conv_op.set_flops()
    conv_op1.set_flops()
    

    hid = tensor.tanh(conv_op(x, w0)+b0)
    hid1 = tensor.tanh(conv_op1(hid[:,:,::2,::2], w1) + b1)
    hid_flat = hid1.reshape((n_batch, n_hid))
    out = tensor.tanh(tensor.dot(hid_flat, v)+c)
    loss = tensor.sum(0.5 * (out-y)**2 * lr)
    print 'loss type', loss.type

    params = [w0, b0, w1, b1, v, c]
    gparams = tensor.grad(loss, params)

    mode = get_mode()

    print 'building pfunc ...'
    train = pfunc([x,y,lr], [loss], mode=mode, updates=[(p, p-g) for p,g in zip(params, gparams)])

#    for i, n in enumerate(train.maker.env.toposort()):
#        print i, n

    xval = numpy.asarray(numpy.random.rand(*shape_img), dtype='float32')
    yval = numpy.asarray(numpy.random.rand(n_batch,n_out), dtype='float32')#int32 make all 0...
    lr = numpy.asarray(0.01, dtype='float32')
    for i in xrange(n_train):
        rval = train(xval, yval, lr)

    print_mode(mode)
    return rval

def test_conv_nnet2():
    numpy.random.seed(23456)
    rval_gpu = run_conv_nnet2(tcn.shared_constructor)
    if True:
        numpy.random.seed(23456)
        rval_cpu = run_conv_nnet2(shared)
        print rval_cpu[0], rval_gpu[0],rval_cpu[0]-rval_gpu[0]
        assert numpy.allclose(rval_cpu, rval_gpu,rtol=1e-4,atol=1e-4)

<<<<<<< HEAD
def run_conv_nnet2_classif(shared_fn, isize, ksize, n_iter=25):
=======
def run_conv_nnet2_classif(shared_fn, isize, ksize, n_batch=60):
>>>>>>> 0e20b354

    shape_img = (n_batch, 1, isize, isize)

    n_kern = 20  # 6 were used in LeNet5
    shape_kern = (n_kern, 1, ksize, ksize)

    n_kern1 = 30 # 16 were used in LeNet5
    shape_kern1 = (n_kern1, n_kern, ksize, ksize)

    logical_hid_shape = tcn.blas.GpuConv.logical_output_shape_2d((isize, isize), (ksize, ksize), 'valid')
    logical_hid_shape1 = tcn.blas.GpuConv.logical_output_shape_2d((logical_hid_shape[0]/2,
        logical_hid_shape[1]/2), (ksize, ksize), 'valid')
    n_hid = n_kern1 * logical_hid_shape1[0] * logical_hid_shape1[1]
    n_out = 10

    w0 = shared_fn(numpy.asarray(0.01*(numpy.random.rand(*shape_kern)-0.5), dtype='float32'), 'w0')
    b0 = shared_fn(numpy.asarray(numpy.zeros((n_kern,1,1)), dtype='float32'), 'b0')
    w1 = shared_fn(numpy.asarray(0.01*(numpy.random.rand(*shape_kern1)-0.5), dtype='float32'), 'w1')
    b1 = shared_fn(numpy.asarray(numpy.zeros((n_kern1,1,1)), dtype='float32'), 'b1')
    v = shared_fn(numpy.asarray(0.01*numpy.random.randn(n_hid, n_out), dtype='float32'), 'c')
    c = shared_fn(numpy.asarray(numpy.zeros(n_out), dtype='float32'), 'c')

    x = tensor.Tensor(dtype='float32', broadcastable=(0,0,0,0))('x')
    y = tensor.fmatrix('y')
    lr = tensor.fscalar('lr')

    conv_op = theano.sandbox.conv.ConvOp(shape_img[2:], shape_kern[2:], n_kern, n_batch, 1, 1)
    conv_op1 = theano.sandbox.conv.ConvOp((n_kern,logical_hid_shape[0]/2, logical_hid_shape[1]/2), shape_kern1[2:], n_kern1, n_batch, 1, 1)

    hid = tensor.tanh(conv_op(x, w0)+b0)
    hid1 = tensor.tanh(conv_op1(hid[:,:,::2,::2], w1) + b1)
    hid_flat = hid1.reshape((n_batch, n_hid))
    out = tensor.nnet.softmax(tensor.dot(hid_flat, v)+c)
    loss = tensor.sum(tensor.nnet.crossentropy_categorical_1hot(out, tensor.argmax(y, axis=1)) * lr)
    print 'loss type', loss.type

    params = [w0, b0, w1, b1, v, c]
    gparams = tensor.grad(loss, params)

    mode = get_mode()

    print 'building pfunc ...'
    train = pfunc([x,y,lr], [loss], mode=mode, updates=[(p, p-g) for p,g in zip(params, gparams)])

<<<<<<< HEAD
    if theano.compile.mode.default_mode == 'PROFILE_MODE':
        for i, n in enumerate(train.maker.env.toposort()):
            print i, n
=======
#    for i, n in enumerate(train.maker.env.toposort()):
#        print i, n
>>>>>>> 0e20b354

    xval = numpy.asarray(numpy.random.rand(*shape_img), dtype='float32')
    yval = numpy.asarray(numpy.random.rand(n_batch,n_out), dtype='float32')
    lr = numpy.asarray(0.001, dtype='float32')

    for i in xrange(n_iter):
        rval = train(xval, yval, lr)
        if i % 10 == 0:
            print 'rval', rval
    print_mode(mode)
    return rval

<<<<<<< HEAD
def run_test_conv_nnet2_classif(seed, isize, ksize, ignore_error=False):
    if ignore_error:
        numpy.random.seed(seed)
        rval_gpu = run_conv_nnet2_classif(tcn.shared_constructor, isize, ksize)
        return

=======
def run_test_conv_nnet2_classif(seed, isize, ksize, bsize):
>>>>>>> 0e20b354
    numpy.random.seed(seed)
    rval_cpu = run_conv_nnet2_classif(shared, isize, ksize, bsize)
    numpy.random.seed(seed)
    rval_gpu = run_conv_nnet2_classif(tcn.shared_constructor, isize, ksize, bsize)
    assert numpy.allclose(rval_cpu, rval_gpu,rtol=1e-4,atol=1e-6)

def test_lenet_28(): #MNIST
    run_test_conv_nnet2_classif(23485, 28, 5)

def test_lenet_32(): #CIFAR10 / Shapeset
    run_test_conv_nnet2_classif(23485, 32, 5, ignore_error=False)

def test_lenet_108(): # NORB
    #nbatch=10 as otherwise too slow for test
    run_test_conv_nnet2_classif(23485, 108, 7, 10)

def test_lenet_256(): # ImageNet
    #nbatch=10 as otherwise too slow for test
    run_test_conv_nnet2_classif(23485, 256, 9, 10)<|MERGE_RESOLUTION|>--- conflicted
+++ resolved
@@ -221,11 +221,7 @@
         print rval_cpu[0], rval_gpu[0],rval_cpu[0]-rval_gpu[0]
         assert numpy.allclose(rval_cpu, rval_gpu,rtol=1e-4,atol=1e-4)
 
-<<<<<<< HEAD
-def run_conv_nnet2_classif(shared_fn, isize, ksize, n_iter=25):
-=======
-def run_conv_nnet2_classif(shared_fn, isize, ksize, n_batch=60):
->>>>>>> 0e20b354
+def run_conv_nnet2_classif(shared_fn, isize, ksize, n_batch=60, n_iter=25):
 
     shape_img = (n_batch, 1, isize, isize)
 
@@ -270,18 +266,13 @@
     print 'building pfunc ...'
     train = pfunc([x,y,lr], [loss], mode=mode, updates=[(p, p-g) for p,g in zip(params, gparams)])
 
-<<<<<<< HEAD
-    if theano.compile.mode.default_mode == 'PROFILE_MODE':
+    if False:
         for i, n in enumerate(train.maker.env.toposort()):
             print i, n
-=======
-#    for i, n in enumerate(train.maker.env.toposort()):
-#        print i, n
->>>>>>> 0e20b354
 
     xval = numpy.asarray(numpy.random.rand(*shape_img), dtype='float32')
     yval = numpy.asarray(numpy.random.rand(n_batch,n_out), dtype='float32')
-    lr = numpy.asarray(0.001, dtype='float32')
+    lr = numpy.asarray(0.01, dtype='float32')
 
     for i in xrange(n_iter):
         rval = train(xval, yval, lr)
@@ -290,16 +281,12 @@
     print_mode(mode)
     return rval
 
-<<<<<<< HEAD
-def run_test_conv_nnet2_classif(seed, isize, ksize, ignore_error=False):
+def run_test_conv_nnet2_classif(seed, isize, ksize, bsize, ignore_error=False):
     if ignore_error:
         numpy.random.seed(seed)
         rval_gpu = run_conv_nnet2_classif(tcn.shared_constructor, isize, ksize)
         return
 
-=======
-def run_test_conv_nnet2_classif(seed, isize, ksize, bsize):
->>>>>>> 0e20b354
     numpy.random.seed(seed)
     rval_cpu = run_conv_nnet2_classif(shared, isize, ksize, bsize)
     numpy.random.seed(seed)
@@ -310,12 +297,10 @@
     run_test_conv_nnet2_classif(23485, 28, 5)
 
 def test_lenet_32(): #CIFAR10 / Shapeset
-    run_test_conv_nnet2_classif(23485, 32, 5, ignore_error=False)
+    run_test_conv_nnet2_classif(23485, 32, 5, 60, ignore_error=False)
 
 def test_lenet_108(): # NORB
-    #nbatch=10 as otherwise too slow for test
     run_test_conv_nnet2_classif(23485, 108, 7, 10)
 
 def test_lenet_256(): # ImageNet
-    #nbatch=10 as otherwise too slow for test
-    run_test_conv_nnet2_classif(23485, 256, 9, 10)+    run_test_conv_nnet2_classif(23485, 256, 9, 2)